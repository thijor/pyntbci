# Changelog

## Version 1.8.1

### Added
- Added `labels` to `stimplot` in `plotting`

### Changed
- Changed `pinv` in `utilities` to work with non-square matrices

### Fixed
- Fixed array `encoding_length` of `rCCA` in `classifiers` 
<<<<<<< HEAD
- Fixed `gamma_x` and `gamma_y` regularization of `CCA` in `transformers`
=======
- Fixed `smooth_width` of `CriterionStopping` in `stopping`
- Fixed 'stop_time_' of `CriterionStopping` in `stopping`
>>>>>>> 734fc52b

## Version 1.8.0 (08-11-2024)

### Added
- Added `min_time` to stopping methods in `stopping`
- Added `max_time` to `CriterionStopping` in `stopping`

### Changed

### Fixed
- Fixed fit exception in `DistributionStopping` in `stopping`

## Version 1.7.0 (22-10-2024)

### Added
- Added `tmin` to `encoding_matrix` in `utilities`
- Added `tmin` to `rCCA` in `classifiers`

### Changed

### Fixed

## Version 1.6.1 (10-10-2024)

### Added
- Added `find_neighbours` and `find_worst_neighbour` to `utilities`
- Added `optimize_subset_clustering` to `stimulus`
- Added `optimize_layout_incremental` to `stimulus`
- Added `stimplot` to `plotting`

### Changed
- Changed order of tutorials and examples

### Fixed
- Fixed `max_time` in all `stopping` classes to deal with "partial" segments

## Version 1.5.0 (30-09-2024)

### Added
- Added `ValueStopping` to `stopping`
- Added parameter `distribution` to `DistributionStopping` in `stopping` 

### Changed
- Changed `envelope_rms` to `rms` in `envelope`
- Changed `envelope_gammatone` to `gammatone` in `envelope`
- Changed `BetaStopping` in `stopping` to `DistributionStopping`

### Fixed
- Fixed default `CCA` in `transformers` to `inv`, not `pinv`
- Fixed `seed` for `make_m_sequence` and `make_gold_codes` in `stimulus` to not be full zeros

## Version 1.4.1 (19-07-2024)

### Added

### Changed

### Fixed
- Fixed default `CCA` in `transformers` to `inv`, not `pinv`

## Version 1.4.0 (15-07-2024)

### Added
- Added `pinv` to `utilities`
- Added `alpha_x` to `CCA` in `tranformers`
- Added `alpha_y` to `CCA` in `tranformers`
- Added `alpha_x` to `eCCA` in `classifiers`
- Added `alpha_t` to `eCCA` in `classifiers`
- Added `alpha_x` to `rCCA` in `classifiers`
- Added `alpha_m` to `rCCA` in `classifiers`
- Added `squeeze_components` to `rCCA`, `eCCA`, `eTRCA` in `classifiers'

### Changed
- Changed `numpy` typing of `np.ndarray` to `NDArray`
- Changed `cca_` and `trca_` attributes to be `list` always in `eCCA`, `rCCA` and `eTRCA`
- Changed `scipy.linalg.inv` to `pyntbci.utilities.pinv` in `CCA` of `transformers`
- Changed `decision_function` and `predict` of `classifiers` to return without additional dimension for components if `n_components=1` and `squeeze_components=True`, both of which are defaults

### Fixed

## Version 1.3.3 (01-07-2024)

### Added

### Changed

### Fixed
- Fixed components bug in `decision_function` of `eCCA` in `classifiers` 

## Version 1.3.2 (23-06-2024)

### Added
- Added `cov_estimator_t` to `eCCA` in `classifiers`

### Changed
- Changed separate covariance estimators for data and templates in `eCCA` of `classifiers`

### Fixed

## Version 1.3.1 (23-06-2024)

### Added

### Changed

### Fixed
- Fixed zero division `eventplot` in `plotting`
- Fixed event order duration event `event_matrix` in `utilities` 

## Version 1.3.0 (18-06-2024)

### Added
- Removed `gating` of `rCCA` in `classifiers`
- Removed `_score` methods in `classifiers`
- Added `n_components` in `eCCA` in `classifiers`
- Added `n_components` in `eTRCA` in `classifiers`

### Changed
- Changed "bes" to "bds" in `BayesStopping` in `stopping` in line with publication
- Changed `lx` and `ly` to `gamma_x` and `gamma_y` iof `eCCA` in `classifiers`
- Changed `gating` to `gates`
- Changed `TRCA` in `transformers` to deal with one-class data only
- Changed `_get_T` to `get_T` in all `classifiers`

### Fixed

## Version 1.2.0 (18-04-2024)

### Added

### Changed

- Changed `lx` of `rCCA` in `classifiers` to `gamma_x`, which ranges between 0-1, such that the parameter represents shrinkage regularization
- Changed `ly` of `rCCA` in `classifiers` to `gamma_m`, which ranges between 0-1, such that the parameter represents shrinkage regularization
- Changed `lx` of `CCA` in `transformers` to `gamma_x`, which ranges between 0-1, such that the parameter represents shrinkage regularization
- Changed `ly` of `CCA` in `transformers` to `gamma_y`, which ranges between 0-1, such that the parameter represents shrinkage regularization

### Fixed

## Version 1.1.0 (17-04-2024)

### Added

- Added `envelope` module containing `envelope_gammatone` and `envelope_rms` functions
- Added `CriterionStopping` to `stopping` for some static stopping methods 

### Changed

- Changed default value of `encoding_length` in `rCCA` of `classifiers` of 0.3 to None, which is equivalent to 1 / fs

### Fixed

- Fixed variable `fs` of type np.ndarray instead of int in examples, tutorials, and pipelines 
- Fixed double call to `decoding_matrix` in `fit` of `rCCA` in `classifiers`

## Version 1.0.1 (26-03-2024)

### Added

- Added `set_stimulus_amplitudes` for `rCCA` in `classifiers`

### Changed

### Fixed

- Fixed dependency between `stimulus` and `amplitudes` in `rCCA` of `classifiers`

## Version 1.0.0 (22-03-2024)

### Added

- Added variable `decoding_length` of `rCCA` in `classifier` controlling the length of a learned spectral filter
- Added variable `decoding_stride` of `rCCA` in `classifier` controlling the stride of a learned spectral filter
- Added function `decoding_matrix` in `utilities` to phase-shit the EEG data maintaining channel-prime ordering
- Added variable `encoding_stride` of `rCCA` in `classifier` controlling the stride of a learned temporal response
- Added module `gating` with gating functions, for instance for multi-component or filterbank analysis
- Added variable `gating` of `rCCA` in `classifier` to deal with multiple CCA components
- Added variable `gating` of `Ensemble` in `classifier`, for example to deal with a filterbank

### Changed

- Changed variable `codes` of `rCCA` in `classifiers` to `stimulus`
- Changed variable `transient_size` of `rCCA` in `classifiers` to `encoding_length`
- Changed class `FilterBank` in `classifiers` to `Ensemble`
- Changed function `structure_matrix` in `utilities` to `encoding_matrix`

### Fixed

- Fixed several documentation issues

## Version 0.2.5 (29-02-2024)

### Added

- Added function `eventplot` in `plotting` to visualize an event matrix
- Added variable `running` of `covariance` in `utilities` to do incremental running covariance updates
- Added variable `running` of `CCA` in `transformers` to use a running covariance for CCA 
- Added variable `cov_estimator_x` and `cov_estimator_m` of `rCCA` in `classifiers` to change the covariance estimator 
- Added event definitions "on", "off" and "onoff" for `event_matrix` in `utilities`

### Changed

- Changed the CCA optimization to contain separate computations for Cxx, Cyy and Cxy
- Changed the CCA to allow separate BaseEstimators for Cxx and Cyy

### Fixed

- Fixed zero-division in `itr` in `utilities` 

## Version 0.2.4

### Added

- Added CCA cumulative/incremental average and covariance
- Added `amplitudes` (e.g. envelopes) in `structure_matrix` of `utilities`
- Added `max_time` to classes in `stopping` to allow a maximum stopping time for stopping methods
- Added brainamp64.loc to capfiles
- Added plt.show() in all examples

### Changed

### Fixed

## Version 0.2.3

### Added

### Changed

- Changed example pipelines to include more examples and explanation
- Changed tutorial pipelines to include more examples and explanation

### Fixed

- Fixed several documentation issues

## Version 0.2.2

### Added

- Added class `TRCA` to `transformers`
- Added class `eTRCA` to `classifiers`
- Added parameter `ensemble` to classes in `classifiers` to allow a separate spatial filter per class

### Changed

- Changed package name from PyNT to PyntBCI to avoid clash with existing pynt library
- Changed filter order in `filterbank` of `utilities` to be optimized given input parameters

### Fixed

- Fixed issue in `rCCA` of `classifiers` causing novel events in structure matrix when "cutting cycles"
- Fixed `correlation` to not contain mutable input variables

## Version 0.2.1

### Added

- Added `tests`
- Added tutorials

### Changed

- Changed `rCCA` to work with non-binary events instead of binary only

### Fixed

## Version 0.2.0

### Added

- Added dynamic stopping: classes `MarginStopping`, `BetaStopping`, and `BayesStopping` in module `stopping`
- Added value inner for variable `score_metric` in 'classifiers'

### Changed

- Changed all data shapes from (channels, samples, trials) to (trials, channels, samples)
- Changed all codes shapes from (samples, classes) to (classes, samples)
- Changed all decision functions to similarity, not distance (e.g., Euclidean), to always maximize

### Fixed

- Fixed zero-mean templates in `eCCA` and `rCCA` of `classifiers`

## Version 0.1.0

### Added

- Added `Filterbank` to `classifiers`

### Changed

- Changed classifiers all have `predict` and `decision_function` methods in `classifiers`

### Fixed

## Version 0.0.2

### Added

### Changed

- Changed CCA method from sklearn to custom covariance method

### Fixed

## Version 0.0.1

### Added

- Added `eCCA` template metrics: average, median, OCSVM
- Added `eCCA` spatial filter options: all channels or subset

### Changed

### Fixed

## Version 0.0.0

### Added

- Added `CCA` in `transformers`
- Added `rCCA` in `classifiers`
- Added `eCCA` in `classifier`

### Changed

### Fixed<|MERGE_RESOLUTION|>--- conflicted
+++ resolved
@@ -9,13 +9,10 @@
 - Changed `pinv` in `utilities` to work with non-square matrices
 
 ### Fixed
-- Fixed array `encoding_length` of `rCCA` in `classifiers` 
-<<<<<<< HEAD
-- Fixed `gamma_x` and `gamma_y` regularization of `CCA` in `transformers`
-=======
+- Fixed array `encoding_length` of `rCCA` in `classifiers`
 - Fixed `smooth_width` of `CriterionStopping` in `stopping`
 - Fixed 'stop_time_' of `CriterionStopping` in `stopping`
->>>>>>> 734fc52b
+- Fixed `gamma_x` and `gamma_y` regularization of `CCA` in `transformers`
 
 ## Version 1.8.0 (08-11-2024)
 
